--- conflicted
+++ resolved
@@ -81,23 +81,4 @@
 
   message = validator.validate('test', options);
   assert.equal(message, true);
-<<<<<<< HEAD
-});
-
-test('message function', function(assert) {
-  assert.expect(1);
-
-  options = {
-    max: 5,
-    message: function(type, options, value) {
-      return "{attributeDescription} is too long brosef. It like cant be more than like {count} characters";
-    }
-  };
-
-  set(validator, 'options', options);
-  message = validator.validate('testing');
-  assert.equal(message, 'This field is too long brosef. It like cant be more than like 5 characters');
-
-=======
->>>>>>> b7e8b37e
 });